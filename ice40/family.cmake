--- conflicted
+++ resolved
@@ -23,11 +23,7 @@
         set(DEV_PORTS_INC ${CMAKE_CURRENT_SOURCE_DIR}/ice40/portpins.inc)
         set(DEV_GFXH ${CMAKE_CURRENT_SOURCE_DIR}/ice40/gfx.h)
         add_custom_command(OUTPUT ${DEV_CC_DB}
-<<<<<<< HEAD
-                COMMAND ${PYTHON_EXECUTABLE} ${DB_PY} -b -p ${DEV_PORTS_INC} ${DEV_TXT_DB} > ${DEV_CC_DB}
-=======
                 COMMAND ${PYTHON_EXECUTABLE} ${DB_PY} -b -p ${DEV_PORTS_INC} -g ${DEV_GFXH} ${DEV_TXT_DB} > ${DEV_CC_DB}
->>>>>>> 21bf78da
                 DEPENDS ${DEV_TXT_DB} ${DB_PY}
                 )
         target_sources(ice40_chipdb PRIVATE ${DEV_CC_DB})
@@ -44,11 +40,7 @@
         set(DEV_PORTS_INC ${CMAKE_CURRENT_SOURCE_DIR}/ice40/portpins.inc)
         set(DEV_GFXH ${CMAKE_CURRENT_SOURCE_DIR}/ice40/gfx.h)
         add_custom_command(OUTPUT ${DEV_CC_DB}
-<<<<<<< HEAD
-                COMMAND ${PYTHON_EXECUTABLE} ${DB_PY} -c -p ${DEV_PORTS_INC} ${DEV_TXT_DB} > ${DEV_CC_DB}.new
-=======
                 COMMAND ${PYTHON_EXECUTABLE} ${DB_PY} -c -p ${DEV_PORTS_INC} -g ${DEV_GFXH} ${DEV_TXT_DB} > ${DEV_CC_DB}.new
->>>>>>> 21bf78da
                 COMMAND mv ${DEV_CC_DB}.new ${DEV_CC_DB}
                 DEPENDS ${DEV_TXT_DB} ${DB_PY}
                 )
