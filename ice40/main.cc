--- conflicted
+++ resolved
@@ -329,20 +329,13 @@
                 execute_python_file(filename.c_str());
         }
 
-<<<<<<< HEAD
-    if (vm.count("gui")) {
-        QApplication a(argc, argv);
-        QSurfaceFormat fmt;
-        fmt.setSamples(10);
-        QSurfaceFormat::setDefaultFormat(fmt);
-        MainWindow w(&ctx);
-        w.show();
-=======
         if (vm.count("gui")) {
             QApplication a(argc, argv);
+            QSurfaceFormat fmt;
+            fmt.setSamples(10);
+            QSurfaceFormat::setDefaultFormat(fmt);
             MainWindow w(&ctx);
             w.show();
->>>>>>> f86a0d6c
 
             rc = a.exec();
         }
