--- conflicted
+++ resolved
@@ -113,25 +113,8 @@
     }
     initializeOpenGLFunctions();
     QtImGui::initialize(this);
-<<<<<<< HEAD
-    glClearColor(colors_.background.red() / 255, colors_.background.green() / 255, colors_.background.blue() / 255,
-                 0.0);
-
-    {
-        QMutexLocker locker(&rendererDataLock_);
-        // Render grid.
-        auto grid = LineShaderData();
-        for (float i = -100.0f; i < 100.0f; i += 1.0f) {
-            PolyLine(-100.0f, i, 100.0f, i).build(grid);
-            PolyLine(i, -100.0f, i, 100.0f).build(grid);
-        }
-        grid.last_render = 1;
-        lineShader_.update_vbos(GraphicElement::STYLE_GRID, grid);
-    }
-=======
     glClearColor(colors_.background.red() / 255, colors_.background.green() / 255,
                                             colors_.background.blue() / 255, 0.0);
->>>>>>> 42d19907
 }
 
 float FPGAViewWidget::PickedElement::distance(Context *ctx, float wx, float wy) const
@@ -885,10 +868,6 @@
 
 void FPGAViewWidget::update_vbos()
 {
-<<<<<<< HEAD
-    for (int style = GraphicElement::STYLE_FRAME; style < GraphicElement::STYLE_HIGHLIGHTED0; style++) {
-        lineShader_.update_vbos((enum GraphicElement::style_t)(style), rendererData_->gfxByStyle[style]);
-=======
     lineShader_.update_vbos(GraphicElement::STYLE_GRID, rendererData_->gfxGrid);
 
     for (int style = GraphicElement::STYLE_FRAME; style
@@ -896,7 +875,6 @@
                                              style++) {
         lineShader_.update_vbos((enum GraphicElement::style_t)(style),
                                     rendererData_->gfxByStyle[style]);
->>>>>>> 42d19907
     }
 
     for (int i = 0; i < 8; i++) {
