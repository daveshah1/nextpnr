--- conflicted
+++ resolved
@@ -105,21 +105,6 @@
 void FPGAViewWidget::drawGraphicElement(LineShaderData &out, const GraphicElement &el, float x, float y)
 {
     const float scale = 1.0;
-<<<<<<< HEAD
-    float offsetX = decal.x;
-    float offsetY = decal.y;
-
-    for (auto &el : ctx_->getDecalGraphics(decal.decal)) {
-
-        if (el.type == GraphicElement::G_BOX) {
-            auto line = PolyLine(true);
-            line.point(offsetX + scale * el.x1, offsetY + scale * el.y1);
-            line.point(offsetX + scale * el.x2, offsetY + scale * el.y1);
-            line.point(offsetX + scale * el.x2, offsetY + scale * el.y2);
-            line.point(offsetX + scale * el.x1, offsetY + scale * el.y2);
-            line.build(out);
-        }
-=======
 
     if (el.type == GraphicElement::TYPE_BOX) {
         auto line = PolyLine(true);
@@ -129,7 +114,6 @@
         line.point(x + scale * el.x1, y + scale * el.y2);
         line.build(out);
     }
->>>>>>> ae6eeb9d
 
     if (el.type == GraphicElement::TYPE_LINE || el.type == GraphicElement::TYPE_ARROW) {
         PolyLine(x + scale * el.x1, y + scale * el.y1, x + scale * el.x2, y + scale * el.y2)
@@ -222,47 +206,6 @@
     if (ctx_ == nullptr)
         return;
 
-<<<<<<< HEAD
-    ctx_->lock_ui();
-
-    // For now, collapse any decal changes into change of all decals.
-    // TODO(q3k): fix this
-    bool decalsChanged = false;
-    if (ctx_->allUiReload) {
-        ctx_->allUiReload = false;
-        decalsChanged = true;
-    }
-    if (ctx_->frameUiReload) {
-        ctx_->frameUiReload = false;
-        decalsChanged = true;
-    }
-    if (ctx_->belUiReload.size() > 0) {
-        ctx_->belUiReload.clear();
-        decalsChanged = true;
-    }
-    if (ctx_->wireUiReload.size() > 0) {
-        ctx_->wireUiReload.clear();
-        decalsChanged = true;
-    }
-    if (ctx_->pipUiReload.size() > 0) {
-        ctx_->pipUiReload.clear();
-        decalsChanged = true;
-    }
-    if (ctx_->groupUiReload.size() > 0) {
-        ctx_->groupUiReload.clear();
-        decalsChanged = true;
-    }
-
-    // Local copy of decals, taken as fast as possible to not block the P&R.
-    std::vector<std::pair<BelId, DecalXY>> belDecals;
-    std::vector<DecalXY> wireDecals;
-    std::vector<DecalXY> pipDecals;
-    std::vector<DecalXY> groupDecals;
-
-    if (decalsChanged) {
-        for (auto bel : ctx_->getBels()) {
-            belDecals.push_back(std::pair<BelId, DecalXY>(bel, ctx_->getBelDecal(bel)));
-=======
     // Data from Context needed to render all decals.
     std::vector<DecalXY> belDecals;
     std::vector<DecalXY> wireDecals;
@@ -280,7 +223,6 @@
         if (ctx_->allUiReload) {
             ctx_->allUiReload = false;
             decalsChanged = true;
->>>>>>> ae6eeb9d
         }
         if (ctx_->frameUiReload) {
             ctx_->frameUiReload = false;
@@ -334,23 +276,15 @@
         rendererArgs_->highlightedOrSelectedChanged = false;
     }
 
-<<<<<<< HEAD
     QuadTreeBels::BoundingBox globalBB = QuadTreeBels::BoundingBox(-1000, -1000, 1000, 1000);
 
-=======
     // Render decals if necessary.
->>>>>>> ae6eeb9d
     if (decalsChanged) {
         auto data = std::unique_ptr<FPGAViewWidget::RendererData>(new FPGAViewWidget::RendererData);
         // Draw Bels.
         data->qtBels = std::unique_ptr<QuadTreeBels>(new QuadTreeBels(globalBB));
         for (auto const &decal : belDecals) {
-<<<<<<< HEAD
-            drawDecal(data->decals, decal.second);
-            commitToQuadtree(data->qtBels.get(), decal.second, decal.first);
-=======
             drawArchDecal(data->gfxByStyle, decal);
->>>>>>> ae6eeb9d
         }
         // Draw Wires.
         for (auto const &decal : wireDecals) {
@@ -422,11 +356,10 @@
 
 void FPGAViewWidget::resizeGL(int width, int height) {}
 
-<<<<<<< HEAD
 void FPGAViewWidget::mousePressEvent(QMouseEvent *event)
 {
     if (event->buttons() & Qt::RightButton || event->buttons() & Qt::MidButton) {
-        lastPos_ = event->pos();
+        lastDragPos_ = event->pos();
     }
     if (event->buttons() & Qt::LeftButton) {
         int x = event->x();
@@ -442,9 +375,6 @@
         rendererDataLock_.unlock();
     }
 }
-=======
-void FPGAViewWidget::mousePressEvent(QMouseEvent *event) { lastDragPos_ = event->pos(); }
->>>>>>> ae6eeb9d
 
 // Invert the projection matrix to calculate screen/mouse to world/grid
 // coordinates.
@@ -480,16 +410,10 @@
 
 void FPGAViewWidget::mouseMoveEvent(QMouseEvent *event)
 {
-<<<<<<< HEAD
     if (event->buttons() & Qt::RightButton || event->buttons() & Qt::MidButton) {
-        const int dx = event->x() - lastPos_.x();
-        const int dy = event->y() - lastPos_.y();
-        lastPos_ = event->pos();
-=======
-    const int dx = event->x() - lastDragPos_.x();
-    const int dy = event->y() - lastDragPos_.y();
-    lastDragPos_ = event->pos();
->>>>>>> ae6eeb9d
+        const int dx = event->x() - lastDragPos_.x();
+        const int dy = event->y() - lastDragPos_.y();
+        lastDragPos_ = event->pos();
 
         auto world = mouseToWorldDimensions(dx, dy);
         viewMove_.translate(world.x(), -world.y());
