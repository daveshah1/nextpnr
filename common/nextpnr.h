--- conflicted
+++ resolved
@@ -312,15 +312,6 @@
 
 struct Property
 {
-<<<<<<< HEAD
-    bool is_string;
-
-    std::string str;
-    int num;
-
-    std::string::iterator begin() { return str.begin(); }
-    std::string::iterator end() { return str.end(); }
-=======
     enum State : char
     {
         S0 = '0',
@@ -334,54 +325,9 @@
     Property(const std::string &strval);
     Property(State bit);
     Property &operator=(const Property &other) = default;
->>>>>>> 3f26cf50
 
     bool is_string;
 
-<<<<<<< HEAD
-    void setNumber(int val)
-    {
-        is_string = false;
-        num = val;
-        str = std::to_string(val);
-    }
-    void setString(std::string val)
-    {
-        is_string = true;
-        str = val;
-    }
-
-    const char *c_str() const { return str.c_str(); }
-    operator std::string() const { return str; }
-
-    bool operator==(const std::string other) const { return str == other; }
-    bool operator!=(const std::string other) const { return str != other; }
-
-    Property &operator=(std::string other)
-    {
-        is_string = true;
-        str = other;
-        return *this;
-    }
-
-    Property()
-    {
-        is_string = true;
-        str = "";
-    };
-
-    explicit Property(const std::string &other)
-    {
-        is_string = true;
-        str = other;
-    }
-
-    explicit Property(int other)
-    {
-        is_string = false;
-        num = other;
-        str = std::to_string(other);
-=======
     // The string literal (for string values), or a string of [01xz] (for numeric values)
     std::string str;
     // The lower 64 bits (for numeric values), unused for string values
@@ -426,7 +372,6 @@
     {
         NPNR_ASSERT(is_string);
         return std::stod(str);
->>>>>>> 3f26cf50
     }
     bool as_bool() const
     {
